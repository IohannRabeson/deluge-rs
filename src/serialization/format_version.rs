--- conflicted
+++ resolved
@@ -93,23 +93,13 @@
     use super::*;
 
     /// This helper exists to avoid having to change each test, but it's legacy.
-<<<<<<< HEAD
     fn detect_kit_format_version(roots: &[Element]) -> Result<FormatVersion, SerializationError> {
-        detect_format_version(roots, keys::KIT).ok_or(SerializationError::InvalidVersionFormat)
+        detect_format_version(roots, PatchType::Kit).ok_or(SerializationError::InvalidVersionFormat)
     }
 
     /// This helper exists to avoid having to change each test, but it's legacy.
     fn detect_synth_format_version(roots: &[Element]) -> Result<FormatVersion, SerializationError> {
-        detect_format_version(roots, keys::SOUND).ok_or(SerializationError::InvalidVersionFormat)
-=======
-    fn detect_kit_format_version(roots: &[Element]) -> Result<FormatVersion, Error> {
-        detect_format_version(roots, PatchType::Kit).ok_or(Error::InvalidVersionFormat)
-    }
-
-    /// This helper exists to avoid having to change each test, but it's legacy.
-    fn detect_synth_format_version(roots: &[Element]) -> Result<FormatVersion, Error> {
-        detect_format_version(roots, PatchType::Synth).ok_or(Error::InvalidVersionFormat)
->>>>>>> 739b5e43
+        detect_format_version(roots, PatchType::Synth).ok_or(SerializationError::InvalidVersionFormat)
     }
 
     #[test]
